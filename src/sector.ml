module Make (B : Context.A_DISK) : sig
  type id = B.Id.t

  val id_size : int
  val id_t : id Repr.t
  val null_id : id
  val is_null_id : id -> bool

  type ptr

  val ptr_t : ptr Repr.t
  val null_ptr : ptr
  val is_null_ptr : ptr -> bool
  val ptr_size : int

  type t

  val force_id : t -> id
  val to_ptr : t -> ptr

  type loc
  type 'a r := ('a, B.error) Lwt_result.t

  val root_loc : id -> loc
  val create : ?at:loc -> unit -> t r
  val load_root : id -> t r
  val load : ptr -> t r
  val to_write : t -> (id * Cstruct.t) r
  val length : t -> int
  val get_uint8 : t -> int -> int r
  val set_uint8 : t -> int -> int -> unit r
  val get_uint16 : t -> int -> int r
  val set_uint16 : t -> int -> int -> unit r
  val get_uint32 : t -> int -> int r
  val set_uint32 : t -> int -> int -> unit r
  val get_uint64 : t -> int -> Int64.t r
  val set_uint64 : t -> int -> Int64.t -> unit r
  val read_id : t -> int -> id r
  val write_id : t -> int -> id -> unit r
  val get_child : t -> int -> t r
  val set_child : t -> int -> t -> unit r
  val get_child_ptr : t -> int -> ptr r
  val set_child_ptr : t -> int -> ptr -> unit r
  val erase_region : t -> off:int -> len:int -> unit r
  val blit_from_string : string -> int -> t -> int -> int -> unit r
  val blit_to_bytes : t -> int -> bytes -> int -> int -> unit r

  (* *)
  val count_new : t -> int r
  val finalize : t -> id list -> ((id * Cstruct.t) list * id list) r
  val verify_checksum : t -> unit r
  val drop_release : t -> unit
  val is_in_memory : t -> bool
end = struct
  module H = Hashtbl.Make (struct
      type t = int

      let equal = Int.equal
      let hash = Hashtbl.hash
    end)

  module C = B.C

  type id = B.Id.t

  let id_t : id Repr.t = B.Id.t

  type loc =
    | Root of id
    | At of id
    | In_memory
    | Freed

  let[@warning "-32"] string_of_loc = function
    | Root id -> "(Root " ^ B.Id.to_string id ^ ")"
    | At id -> "(At " ^ B.Id.to_string id ^ ")"
    | In_memory -> "In_memory"
    | Freed -> "Freed"

  type t =
    { mutable id : loc
    ; mutable checksum : C.t option
    ; cstruct : B.sector Lru.elt
    ; children : t H.t
    ; mutable parent : parent
    ; mutable depth : int
    }

  and parent =
    | Detached
    | Parent of t * int

  type ptr =
    | Disk of id * C.t
    | Mem of t

  let cs_t : C.t Repr.t =
    Repr.map Repr.int32 (fun cs -> C.of_int32 cs) (fun cs -> C.to_int32 cs)

  let ptr_t : ptr Repr.t =
    Repr.map
      Repr.(pair id_t cs_t)
      (fun (id, cs) -> Disk (id, cs))
      (function
       | Disk (id, cs) -> id, cs
       | _ -> invalid_arg "Sector.ptr_t: serialize Mem")

  let to_ptr t =
    match t.id with
    | Root id | At id ->
      let cs = Option.get t.checksum in
      Disk (id, cs)
    | In_memory -> invalid_arg "Sector.to_ptr: not allocated"
    | Freed -> invalid_arg "Sector.to_ptr: freed"

  let null_id = B.Id.of_int 0
  let id_size = B.Id.byte_size
  let null_cs = C.default
  let cs_size = C.byte_size
  let ptr_size = id_size + cs_size
  let is_null_id id = B.Id.equal null_id id
  let is_null_cs cs = C.equal null_cs cs
  let null_ptr = Disk (null_id, null_cs)

  let is_null_ptr = function
    | Disk (id, cs) -> is_null_id id && is_null_cs cs
    | Mem _ -> false

  let get_checksum cstruct =
    C.digest_bigstring (Cstruct.to_bigarray cstruct) 0 B.page_size C.default

  let set_checksum cstruct offset cs = C.write cstruct (offset + id_size) cs
  let read_checksum cstruct offset = C.read cstruct (offset + id_size)
  let root_loc i = Root i

  let is_in_memory t =
    match t.id with
    | At _ -> false
    | Freed -> assert false
    | _ -> true

  let ptr_of_t t =
    match t.id with
    | Root id | At id ->
      let cs = Option.get t.checksum in
      Disk (id, cs)
    | In_memory -> Mem t
    | Freed -> invalid_arg "Sector.ptr_of_t: freed"

  open Lwt_result.Syntax

  let ro_cstruct t = B.cstruct t.cstruct

  let rw_cstruct t =
    let+ cs = B.cstruct t.cstruct in
    assert (is_in_memory t) ;
    assert (t.checksum = None) ;
    cs

  let rec release t =
    match t.id with
    | Freed -> failwith "Sector.release: Freed"
    | In_memory | Root _ -> Lwt_result.return ()
    | At id ->
      B.discard id ;
      t.id <- In_memory ;
      t.checksum <- None ;
      begin
        match t.parent with
        | Detached -> Lwt_result.return ()
        | Parent (parent, offset) -> set_child parent offset t
      end

  and set_child_ptr t offset = function
    | Disk (ptr, cs) ->
      let* () = release t in
      let+ cstruct = rw_cstruct t in
      B.Id.write cstruct offset ptr ;
      set_checksum cstruct offset cs ;
      begin
        match H.find_opt t.children offset with
        | None -> ()
        | Some child -> assert (child.id = At ptr)
      end
    | Mem child ->
      let+ () = release t in
      assert (is_in_memory t) ;
      begin
        match H.find_opt t.children offset with
        | None -> H.replace t.children offset child
        | Some self -> assert (self == child)
      end ;
      assert (H.mem t.children offset)

  and set_child t offset child =
    begin
      match child.parent with
      | Parent (t', _) when t == t' ->
        assert (child.depth = t.depth + 1) ;
        ()
      | Detached ->
        if H.length t.children = 0
        then begin
          assert (t.parent = Detached) ;
          assert (t.depth = 0) ;
          t.depth <- child.depth - 1
        end
        else begin
          assert (H.length child.children = 0) ;
          assert (child.depth = 0) ;
          child.depth <- t.depth + 1
        end
      | _ -> failwith "set_child: would lose parent"
    end ;
    child.parent <- Parent (t, offset) ;
    let ptr = ptr_of_t child in
    let+ () = set_child_ptr t offset ptr in
    begin
      match ptr with
      | Mem _ -> ()
      | Disk _ -> begin
        match H.find t.children offset with
        | self -> assert (self == child)
        | exception Not_found -> H.replace t.children offset child
      end
    end

  let finalize_set_id t () =
    match t.id with
    | Root _ -> failwith "Sector.finalize_set_id: Root"
    | Freed -> failwith "Sector.finalize_set_id: Freed"
    | At page_id ->
      let+ () =
        match t.parent with
        | Detached -> Lwt_result.return ()
        | Parent (parent, offset) ->
          begin
            try
              let self = H.find parent.children offset in
              assert (self == t)
            with
            | Not_found -> ()
          end ;
          let+ parent_cstruct = ro_cstruct parent in
          let ptr = B.Id.read parent_cstruct offset in
          assert (B.Id.equal ptr page_id) ;
          let cs = read_checksum parent_cstruct offset in
          assert (C.equal cs (Option.get t.checksum))
      in
      Error page_id
    | In_memory ->
      Lwt_result.return
      @@ Ok
           ( t.depth
           , fun id ->
               assert (t.id = In_memory) ;
               t.id <- At id ;
               let cstruct = B.cstruct_in_memory t.cstruct in
               let cs = get_checksum cstruct in
               t.checksum <- Some cs ;
               begin
                 match t.parent with
                 | Detached -> Lwt_result.return ()
                 | Parent (parent, offset) ->
                   begin
                     match H.find parent.children offset with
                     | exception Not_found -> failwith "trying to overwrite parent"
                     | child -> assert (child == t)
                   end ;
                   set_child_ptr parent offset (Disk (id, cs))
               end )

  let create ?(at = In_memory) () =
    let from =
      match at with
      | In_memory -> `Load
      | Root _ -> `Root
      | At _ -> invalid_arg "Sector.create: At"
      | Freed -> invalid_arg "Sector.create: Freed"
    in
    let+ cstruct = B.allocate ~from () in
    let t =
      { id = at
      ; cstruct
      ; children = H.create 4
      ; parent = Detached
      ; depth = 0
      ; checksum = None
      }
    in
    B.set_finalize (Lru.value cstruct) (finalize_set_id t) ;
    t

  let drop_release t =
    H.iter (fun _ child -> assert (child.id = Freed)) t.children ;
    match t.id with
    | Root _ -> invalid_arg "Sector.drop_release: Root"
    | Freed -> invalid_arg "Sector.drop_release: Freed"
    | In_memory ->
      H.iter (fun _ child -> assert (child.id = Freed)) t.children ;
      B.unallocate t.cstruct ;
      t.id <- Freed
    | At id ->
      H.iter (fun _ child -> assert (child.id = Freed)) t.children ;
      B.discard id ;
      B.unallocate t.cstruct ;
      t.id <- Freed

  let erase_region t ~off ~len =
    let* () = release t in
    let+ cstruct = rw_cstruct t in
    Cstruct.blit cstruct (off + len) cstruct off (Cstruct.length cstruct - off - len) ;
    for i = Cstruct.length cstruct - len to Cstruct.length cstruct - 1 do
      Cstruct.set_uint8 cstruct i 0
    done ;
    for i = off to off + len - 1 do
      match H.find_opt t.children i with
      | None -> ()
      | Some child ->
        assert (child.id = Freed) ;
        H.remove t.children i
    done ;
    for i = off + len to Cstruct.length cstruct - 1 do
      match H.find_opt t.children i with
      | None -> ()
      | Some child ->
        let j = i - len in
        assert (not (H.mem t.children j)) ;
        assert (not (H.mem t.children i)) ;
        H.remove t.children i ;
        H.replace t.children j child ;
        child.parent <- Parent (t, j)
    done

  let length _t = B.page_size

  let get_uint8 t offset =
    let+ cstruct = ro_cstruct t in
    Cstruct.get_uint8 cstruct offset

  let get_uint16 t offset =
    let+ cstruct = ro_cstruct t in
    Cstruct.HE.get_uint16 cstruct offset

  let get_uint32 t offset =
    let+ cstruct = ro_cstruct t in
    Int32.to_int @@ Cstruct.HE.get_uint32 cstruct offset

  let get_uint64 t offset =
    let+ cstruct = ro_cstruct t in
    Cstruct.HE.get_uint64 cstruct offset

  let read_id t offset =
    let+ cstruct = ro_cstruct t in
    B.Id.read cstruct offset

  let set_uint8 t offset v =
    let* () = release t in
    let+ cstruct = rw_cstruct t in
    Cstruct.set_uint8 cstruct offset v

  let set_uint16 t offset v =
    let* () = release t in
    let+ cstruct = rw_cstruct t in
    Cstruct.HE.set_uint16 cstruct offset v

  let set_uint32 t offset v =
    let* () = release t in
    let+ cstruct = rw_cstruct t in
    Cstruct.HE.set_uint32 cstruct offset (Int32.of_int v)

  let set_uint64 t offset v =
    let* () = release t in
    let+ cstruct = rw_cstruct t in
    Cstruct.HE.set_uint64 cstruct offset v

  let write_id t offset v =
    let* () = release t in
    let+ cstruct = rw_cstruct t in
    B.Id.write cstruct offset v

  let get_child_ptr t offset =
    match H.find t.children offset with
    | v -> Lwt_result.return (Mem v)
    | exception Not_found ->
      let+ cstruct = ro_cstruct t in
      let id = B.Id.read cstruct offset in
      let cs = read_checksum cstruct offset in
      Disk (id, cs)

  let read ~from id =
    let* sector = B.allocate ~from () in
    let* cstruct = B.cstruct sector in
    let+ () = B.read id cstruct in
    sector

  let load_root id =
    let+ cstruct = read ~from:`Root id in
    let t =
      { id = Root id
      ; cstruct
      ; children = H.create 4
      ; parent = Detached
      ; depth = 0
      ; checksum = None
      }
    in
    B.set_finalize (Lru.value cstruct) (fun _ -> failwith "finalize root") ;
    t

  let load = function
    | Disk (id, cs) ->
      let+ cstruct = read ~from:`Load id in
      let t =
        { id = At id
        ; cstruct
        ; children = H.create 4
        ; parent = Detached
        ; depth = 0
        ; checksum = Some cs
        }
      in
      B.set_finalize (Lru.value cstruct) (finalize_set_id t) ;
      t
    | Mem t -> Lwt_result.return t

  let get_child t offset =
    let* child = get_child_ptr t offset in
    match child with
    | Mem child -> Lwt_result.return child
    | Disk (id, cs) ->
      let+ cstruct = read ~from:`Load id in
      let child =
        { id = At id
        ; cstruct
        ; children = H.create 4
        ; parent = Parent (t, offset)
        ; depth = t.depth + 1
        ; checksum = Some cs
        }
      in
      B.set_finalize (Lru.value cstruct) (finalize_set_id child) ;
      assert (not (H.mem t.children offset)) ;
      H.add t.children offset child ;
      child

  let set_child t offset child =
    let* () = release t in
    set_child t offset child

  let rec count_new t acc =
    let* acc' = count_new_children t acc in
    match t.id with
    | Freed -> invalid_arg "Sector.count_new: freed"
    | Root _ | At _ ->
      if acc' = acc
      then Lwt_result.return acc'
      else begin
        let+ () = release t in
        acc' + 1
      end
    | In_memory -> Lwt_result.return (acc' + 1)

  and count_new_children t acc =
    let rec go acc = function
      | [] -> Lwt_result.return acc
      | x :: xs ->
        let* acc = count_new x acc in
        go acc xs
    in
    go acc @@ List.of_seq @@ H.to_seq_values t.children

  let count_new t = count_new t 0

  let rec lwt_result_fold f acc = function
    | [] -> Lwt_result.return acc
    | x :: xs ->
      let* acc = f acc x in
      lwt_result_fold f acc xs

  let rec finalize t ids acc =
    let* ids, acc = finalize_children t ids acc in
    let* cs =
      match t.checksum with
      | Some cs -> Lwt_result.return cs
      | None ->
        let+ cstruct = ro_cstruct t in
        let cs = get_checksum cstruct in
        t.checksum <- Some cs ;
        cs
    in
    begin
      match t.id, ids with
      | In_memory, id :: ids ->
        t.id <- At id ;
        let+ cstruct = ro_cstruct t in
        begin
          match t.parent with
          | Detached -> ()
          | Parent (parent, offset) ->
            assert (H.find parent.children offset == t) ;
            H.remove parent.children offset
        end ;
        B.set_id t.cstruct id ;
        id, cs, (id, cstruct) :: acc, ids
      | (Root id | At id), _ -> Lwt_result.return (id, cs, acc, ids)
      | Freed, _ -> invalid_arg "Sector.finalize: freed"
      | In_memory, [] -> invalid_arg "Sector.finalize: empty list"
    end

  and finalize_children t ids acc =
    let children =
      List.sort (fun (i, _) (j, _) -> Int.compare i j)
      @@ List.of_seq
      @@ H.to_seq t.children
    in
    let+ result =
      lwt_result_fold
        (fun (ids, acc) (offset, child) ->
          match child.id with
          | Freed -> failwith "Sector.finalize: freed children"
          | Root id | At id ->
            let prev_acc, prev_ids = acc, ids in
            let prev_child_cs =
              match child.checksum with
              | Some cs -> cs
              | None -> failwith "child has no checksum"
            in
            let+ child_id, child_cs, acc, ids = finalize child ids acc in
            assert (id = child_id) ;
            assert (acc == prev_acc) ;
            assert (ids == prev_ids) ;
            assert (C.equal child_cs prev_child_cs) ;
            B.set_id child.cstruct id ;
            H.remove t.children offset ;
            ids, acc
          | In_memory ->
            let* child_id, child_cs, acc, ids = finalize child ids acc in
            assert (At child_id = child.id) ;
            assert (Some child_cs = child.checksum) ;
            assert (not (H.mem t.children offset)) ;
            let* () = release t in
            let+ t_cstruct = rw_cstruct t in
            B.Id.write t_cstruct offset child_id ;
            set_checksum t_cstruct offset child_cs ;
            ids, acc)
        (ids, acc)
        children
    in
    assert (H.length t.children = 0) ;
    result

  let finalize t ids =
    let* e = count_new t in
    let+ _, _, ts, ids' = finalize t ids [] in
    assert (List.length ids' + e = List.length ids) ;
    ts, ids'

  let verify_checksum t =
    match t.id, t.checksum with
    | At id, Some cs ->
<<<<<<< HEAD
      let* cs' =
        let+ cstruct = B.cstruct t.cstruct in
        get_checksum cstruct
      in
      let+ () =
        if C.equal cs cs'
        then Lwt_result.return ()
        else Lwt_result.fail (`Invalid_checksum id)
      in
      ()
=======
      let* cstruct = ro_cstruct t in
      let cs' = get_checksum cstruct in
      if C.equal cs cs'
      then Lwt_result.return ()
      else Lwt_result.fail (`Invalid_checksum id)
>>>>>>> 569b477c
    | In_memory, None -> Lwt_result.return ()
    | _ -> assert false

  let force_id t =
    match t.id with
    | At id | Root id -> id
    | In_memory -> failwith "Sector.force_id: in memory"
    | Freed -> invalid_arg "Sector.force_id: freed"

  let blit_from_string str i t j n =
    let* () = release t in
    let+ cstruct = rw_cstruct t in
    Cstruct.blit_from_string str i cstruct j n

  let blit_to_bytes t i bytes j n =
    if n = 0
    then Lwt_result.return ()
    else
      let+ cstruct = ro_cstruct t in
      Cstruct.blit_to_bytes cstruct i bytes j n

  let to_write t =
    let+ cstruct = ro_cstruct t in
    force_id t, cstruct
end<|MERGE_RESOLUTION|>--- conflicted
+++ resolved
@@ -559,24 +559,11 @@
   let verify_checksum t =
     match t.id, t.checksum with
     | At id, Some cs ->
-<<<<<<< HEAD
-      let* cs' =
-        let+ cstruct = B.cstruct t.cstruct in
-        get_checksum cstruct
-      in
-      let+ () =
-        if C.equal cs cs'
-        then Lwt_result.return ()
-        else Lwt_result.fail (`Invalid_checksum id)
-      in
-      ()
-=======
       let* cstruct = ro_cstruct t in
       let cs' = get_checksum cstruct in
       if C.equal cs cs'
       then Lwt_result.return ()
       else Lwt_result.fail (`Invalid_checksum id)
->>>>>>> 569b477c
     | In_memory, None -> Lwt_result.return ()
     | _ -> assert false
 
