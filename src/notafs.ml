--- conflicted
+++ resolved
@@ -63,17 +63,6 @@
     { root; files; free_queue }
 
   let rec of_root root rollback_nb =
-<<<<<<< HEAD
-    let t = unsafe_of_root root in
-    Lwt.bind t (function
-      | Error (`Invalid_checksum _) ->
-        if rollback_nb > Root.nb
-        then Lwt_result.fail `All_generations_corrupted
-        else (
-          Root.pred_gen root ;
-          of_root root (rollback_nb + 1))
-      | r -> Lwt_result.lift r)
-=======
     let open Lwt.Syntax in
     let* t = unsafe_of_root root in
     match t with
@@ -85,7 +74,6 @@
         of_root root (rollback_nb + 1)
       end
     | r -> Lwt_result.lift r
->>>>>>> 569b477c
 
   let of_root root =
     let+ t = of_root root 0 in
