module Int63 = Optint.Int63

module Make (Clock : Mirage_clock.MCLOCK) (B : Notafs.DISK) = struct
  module Fs = Notafs.Make (B)

  module IO = struct
    open Lwt.Syntax

    type t = Fs.file

    let fs = ref None

    let init block =
      let+ filesystem = Fs.of_block block in
      fs := Some filesystem

    let fs () =
      match !fs with
      | Some fs -> fs
      | None -> failwith "expected fs?"

<<<<<<< HEAD
      let exists filename = Fs.exists (fs ()) filename = Some `Value
=======
    let exists filename = Fs.mem (fs ()) filename
>>>>>>> 8a6e3f0c

    module Header_raw = struct
      let max_fan_index = 0
      let max_fan_size = Int63.encoded_size
      let version_index = max_fan_index + max_fan_size
      let version_size = Int63.encoded_size
      let generation_index = version_index + version_size
      let generation_size = Int63.encoded_size
      let fan_size_index = generation_index + generation_size
      let fan_size_size = Int63.encoded_size
      let size = fan_size_index + fan_size_size

      let encode_int63 n =
        let buf = Bytes.create Int63.encoded_size in
        Int63.encode buf ~off:0 n ;
        Bytes.unsafe_to_string buf

      let decode_int63 buf = Int63.decode ~off:0 buf

      let read file off len =
        let bytes = Bytes.create len in
        let q = Lwt_direct.direct (fun () -> Fs.blit_to_bytes file ~off ~len bytes) in
        assert (q = len) ;
        Bytes.to_string bytes

      let get_max_fan str = decode_int63 (read str max_fan_index max_fan_size)
      let get_version str = decode_int63 (read str version_index version_size)
      let get_generation str = decode_int63 (read str generation_index generation_size)

      let get_fan_size str =
        Int63.to_int (decode_int63 (read str fan_size_index fan_size_size))

      let get_fan file =
        let len = get_fan_size file in
        read file size len

      let set_max_fan file v =
        Fs.blit_from_string file ~off:max_fan_index ~len:max_fan_size (encode_int63 v)

      let set_version file v =
        Fs.blit_from_string file ~off:version_index ~len:version_size (encode_int63 v)

      let set_generation file v =
        Fs.blit_from_string
          file
          ~off:generation_index
          ~len:generation_size
          (encode_int63 v)

      let set_fan_size file v =
        let v = Int63.of_int v in
        Fs.blit_from_string file ~off:fan_size_index ~len:fan_size_size (encode_int63 v)

      let set_fan file str =
        let len = String.length str in
        let out = encode_int63 (Int63.of_int len) ^ str in
        assert (fan_size_size + len = String.length out) ;
        Fs.blit_from_string file ~off:fan_size_index ~len:(String.length out) out

      let do_make_string ~offset:_ ~version ~generation ~max_fan ~fan =
        let fan_size = String.length fan in
        encode_int63 max_fan
        ^ encode_int63 version
        ^ encode_int63 generation
        ^ encode_int63 (Int63.of_int fan_size)
        ^ fan
        ^ String.make (Int63.to_int max_fan - fan_size) '~'

      let header_size _rope = size + 0 (*  Int63.to_int (get_max_fan rope) *)
    end

    let v ?flush_callback:_ ~fresh ~generation ~fan_size filename =
      let ex = exists filename in
      if not (fresh || not ex)
      then (
        match Fs.find (fs ()) filename with
        | None -> Printf.ksprintf failwith "Not_found: Index.v %S" filename
        | Some file -> file)
      else begin
        let header =
          Header_raw.do_make_string
            ~version:Int63.zero
            ~offset:Int63.zero
            ~generation
            ~max_fan:fan_size
            ~fan:""
        in
        if ex then Lwt_direct.direct (fun () -> Fs.remove (fs ()) filename) ;
        Lwt_direct.direct (fun () -> Fs.touch (fs ()) filename header)
      end

    let v_readonly filename =
      match Fs.find (fs ()) filename with
      | None -> Error `No_file_on_disk
      | Some file -> Ok file

    let size_header file = Header_raw.header_size file

    let offset filename =
      let size = Lwt_direct.direct (fun () -> Fs.size filename) in
      let hs = size_header filename in
      Int63.of_int (size - hs)

    let read file ~off ~len bytes =
      let off = Int63.to_int off in
      let header_size = size_header file in
      let q =
        Lwt_direct.direct (fun () ->
          Fs.blit_to_bytes file ~off:(off + header_size) ~len bytes)
      in
      assert (q = len) ;
      q

    let clear ~generation ?hook:_ ~reopen file =
      let reopen =
        if not reopen
        then None
        else begin
          let len = Header_raw.header_size file in
          let bytes = Bytes.create len in
          let q = Lwt_direct.direct (fun () -> Fs.blit_to_bytes file ~off:0 ~len bytes) in
          assert (q = len) ;
          Some (Bytes.to_string bytes)
        end
      in
      Lwt_direct.direct
      @@ fun () ->
      match reopen with
      | None ->
        let* () = Fs.remove (fs ()) (Fs.filename file) in
        Lwt.return ()
      | Some header ->
        let* () = Fs.replace (fs ()) (Fs.filename file) header in
        Header_raw.set_generation file generation

    let flush ?no_callback:_ ?with_fsync:_ _ = ()
    let get_generation filename = Header_raw.get_generation filename
    let set_fanout file v = Lwt_direct.direct (fun () -> Header_raw.set_fan file v)
    let get_fanout file = Header_raw.get_fan file
    let get_fanout_size file = Int63.of_int (Header_raw.get_fan_size file)

    let rename ~src ~dst =
      Lwt_direct.direct (fun () ->
        Fs.rename (fs ()) ~src:(Fs.filename src) ~dst:(Fs.filename dst))

    let append_substring file str ~off ~len =
      Lwt_direct.direct (fun () -> Fs.append_substring file str ~off ~len)

    let append filename str =
      append_substring filename str ~off:0 ~len:(String.length str)

    let close _filename = ()

    module Lock = struct
      type t = string

      let lock str = str
      let unlock _lc = ()
      let pp_dump _str = None
    end

    module Header = struct
      type header =
        { offset : Int63.t
        ; generation : Int63.t
        }

      let set _file _header = failwith "Header.set" (* unused? *)
      let get file = { offset = offset file; generation = get_generation file }
    end

    let size _file = failwith "Header.size" (* unused? *)
  end

  module Semaphore = struct
    type t = Lwt_mutex.t

    let make bool =
      let t = Lwt_mutex.create () in
      if not bool then Lwt_direct.direct (fun () -> Lwt_mutex.lock t) ;
      t

    let acquire _str t = Lwt_direct.direct (fun () -> Lwt_mutex.lock t)
    let release t = Lwt_mutex.unlock t

    let with_acquire _str t fn =
      Lwt_direct.direct (fun () ->
        Lwt_mutex.with_lock t (fun () -> Lwt_direct.indirect fn))

    let is_held t = Lwt_mutex.is_locked t
  end

  module Clock = struct
    type counter = int64

    let counter () = Clock.elapsed_ns ()

    let count t =
      let now = Clock.elapsed_ns () in
      Mtime.Span.of_uint64_ns (Int64.sub now t)

    let start = counter ()
    let elapsed () = count start

    let now () =
      let now = Clock.elapsed_ns () in
      Mtime.of_uint64_ns (Int64.sub now start)
  end

  (* TODO: this triggers a race condition in index merge (?)

     module Thread_lwt = struct
     type 'a t = ('a, [ `Async_exn of exn ]) result Lwt.t

     let async fn =
     Lwt.catch
     (fun () ->
     let open Lwt.Syntax in
     let+ x = Lwt_direct.indirect fn in
     Ok x)
     (fun exn -> Lwt.return (Error (`Async_exn exn)))

     let await t = Lwt_direct.direct (fun () -> t)
     let return x = Lwt.return (Ok x)
     let yield () = Lwt_direct.direct (fun () -> Lwt.pause ())
     end
  *)

  module Thread = struct
    type 'a t = ('a, [ `Async_exn of exn ]) result

    let async fn =
      Lwt_direct.direct (fun () ->
        Lwt.catch
          (fun () ->
            let open Lwt.Syntax in
            let+ x = Lwt_direct.indirect fn in
            Ok x)
          (fun exn -> Lwt.return (Error (`Async_exn exn))))

    let await t = t
    let return x = Ok x
    let yield () = Lwt_direct.direct Lwt.pause
  end

  module Progress = Progress_engine.Make (struct
      module Clock = Clock

      module Terminal_width = struct
        let set_changed_callback _ = ()
        let get () = None
      end
    end)

  module Fmt_tty = struct
    let setup_std_outputs ?style_renderer ?(utf_8 = false) () =
      let config formatter =
        Option.iter (Fmt.set_style_renderer formatter) style_renderer ;
        Fmt.set_utf_8 formatter utf_8
      in
      config Format.std_formatter ;
      config Format.err_formatter
  end
end<|MERGE_RESOLUTION|>--- conflicted
+++ resolved
@@ -19,11 +19,7 @@
       | Some fs -> fs
       | None -> failwith "expected fs?"
 
-<<<<<<< HEAD
-      let exists filename = Fs.exists (fs ()) filename = Some `Value
-=======
-    let exists filename = Fs.mem (fs ()) filename
->>>>>>> 8a6e3f0c
+    let exists filename = Fs.exists (fs ()) filename = Some `Value
 
     module Header_raw = struct
       let max_fan_index = 0
